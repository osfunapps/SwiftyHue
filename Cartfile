--- conflicted
+++ resolved
@@ -1,10 +1,4 @@
-<<<<<<< HEAD
-github "Alamofire/Alamofire" ~> 4.1.0
+github "Alamofire/Alamofire" ~> 4.5.0
 github "robbiehanson/CocoaAsyncSocket" ~> 7.6.0
-github "hkellaway/Gloss" ~> 1.0.0
-=======
-github "Alamofire/Alamofire" ~> 4.4.0
-github "robbiehanson/CocoaAsyncSocket" ~> 7.5.0
 github "hkellaway/Gloss" ~> 1.2.4
->>>>>>> d61c9cb4
 github "delba/Log" ~> 1.0