--- conflicted
+++ resolved
@@ -41,10 +41,6 @@
     base.osx.deployment_target = '10.11'
 
     base.source_files = 'Sources/Base/**/*.{h,swift}'
-<<<<<<< HEAD
-    # base.dependency 'Alamofire', '~> 3.4.0'
-=======
->>>>>>> d61c9cb4
     base.dependency 'Alamofire', '~> 4.4.0'
     base.dependency 'Gloss', '~> 1.2.4'
     base.dependency 'Log', '~> 1.0'
@@ -59,11 +55,7 @@
 
     bridgeservices.dependency 'Alamofire', '~> 4.4.0'
     bridgeservices.dependency 'Gloss', '~> 1.2.4'
-<<<<<<< HEAD
     bridgeservices.dependency 'CocoaAsyncSocket', '~> 7.6.0'
-=======
-    bridgeservices.dependency 'CocoaAsyncSocket', '~> 7.4.3'
->>>>>>> d61c9cb4
     bridgeservices.dependency 'Log', '~> 1.0'
 
   end
