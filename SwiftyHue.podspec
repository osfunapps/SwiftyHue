#
# Be sure to run `pod lib lint SwiftyHue.podspec' to ensure this is a
# valid spec before submitting.
#
# Any lines starting with a # are optional, but their use is encouraged
# To learn more about a Podspec see http://guides.cocoapods.org/syntax/podspec.html
#

Pod::Spec.new do |s|
  s.name             = "SwiftyHue"
<<<<<<< HEAD
  s.version          = "0.2"
=======
  s.version          = "0.1.19"
>>>>>>> 141c9155
  s.summary          = "Philips Hue SDK written in swift."

# This description is used to generate tags and improve search results.
#   * Think: What does it do? Why did you write it? What is the focus?
#   * Try to keep it short, snappy and to the point.
#   * Write the description between the DESC delimiters below.
#   * Finally, don't worry about the indent, CocoaPods strips it!  
  s.description      = "Philips Hue SDK written in swift. Work in progress."

  s.homepage         = "https://github.com/Spriter/SwiftyHue.git"
  # s.screenshots     = "www.example.com/screenshots_1", "www.example.com/screenshots_2"
  s.license          = 'MIT'
  s.authors          = { "Marcel Dittmann" => "marceldittmann@gmx.de", "Jerome Schmitz" => "jerome.schmitz@gmx.net", "Nils Lattek" => "nilslattek@gmail.com" }
<<<<<<< HEAD
s.source           = { :git => "https://github.com/Spriter/SwiftyHue.git", :tag => "0.2" }
=======
s.source           = { :git => "https://github.com/Spriter/SwiftyHue.git", :tag => "v0.1.19" }
>>>>>>> 141c9155
  # s.social_media_url = 'https://twitter.com/<TWITTER_USERNAME>'

  s.ios.deployment_target = '9.0'
  s.tvos.deployment_target = '9.0'

  s.pod_target_xcconfig = { 'ENABLE_TESTABILITY[config=Debug]' => 'YES' }
  s.source_files = 'Sources/SwiftyHue.h'

  #s.resource_bundles = {
   # 'SwiftyHue' => ['SwiftyHue/Assets/*.png']
  #}

  # s.public_header_files = 'Pod/Classes/**/*.h'
  # s.frameworks = 'UIKit', 'MapKit'
  # s.dependency 'AFNetworking', '~> 2.3'

  s.subspec 'Base' do |base|

    base.ios.deployment_target = '9.0'
    base.tvos.deployment_target = '9.0'
    base.watchos.deployment_target = '2.2'
    base.osx.deployment_target = '10.11'

    base.source_files = 'Sources/Base/**/*.{h,swift}'
    base.dependency 'Alamofire', '~> 4.0.1'
<<<<<<< HEAD
    base.dependency 'Gloss', '~> 1.0.0'
=======
    base.dependency 'Gloss', '~> 1.0'
>>>>>>> 141c9155
    base.dependency 'Log', '~> 1.0'

  end

  s.subspec 'BridgeServices' do |bridgeservices|
    bridgeservices.source_files   = 'Sources/BridgeServices/**/*.{h,swift}'

    bridgeservices.ios.deployment_target = '9.0'
    bridgeservices.tvos.deployment_target = '9.0'
    bridgeservices.osx.deployment_target = '10.11'

    bridgeservices.dependency 'Alamofire', '~> 4.0.1'
<<<<<<< HEAD
    bridgeservices.dependency 'Gloss', '~> 1.0.0'
=======
    bridgeservices.dependency 'Gloss', '~> 1.0'
>>>>>>> 141c9155
    bridgeservices.dependency 'CocoaAsyncSocket', '~> 7.4.3'
    bridgeservices.dependency 'Log', '~> 1.0'

  end

end<|MERGE_RESOLUTION|>--- conflicted
+++ resolved
@@ -8,11 +8,7 @@
 
 Pod::Spec.new do |s|
   s.name             = "SwiftyHue"
-<<<<<<< HEAD
   s.version          = "0.2"
-=======
-  s.version          = "0.1.19"
->>>>>>> 141c9155
   s.summary          = "Philips Hue SDK written in swift."
 
 # This description is used to generate tags and improve search results.
@@ -26,11 +22,8 @@
   # s.screenshots     = "www.example.com/screenshots_1", "www.example.com/screenshots_2"
   s.license          = 'MIT'
   s.authors          = { "Marcel Dittmann" => "marceldittmann@gmx.de", "Jerome Schmitz" => "jerome.schmitz@gmx.net", "Nils Lattek" => "nilslattek@gmail.com" }
-<<<<<<< HEAD
-s.source           = { :git => "https://github.com/Spriter/SwiftyHue.git", :tag => "0.2" }
-=======
-s.source           = { :git => "https://github.com/Spriter/SwiftyHue.git", :tag => "v0.1.19" }
->>>>>>> 141c9155
+  s.source           = { :git => "https://github.com/Spriter/SwiftyHue.git", :tag => "0.2" }
+
   # s.social_media_url = 'https://twitter.com/<TWITTER_USERNAME>'
 
   s.ios.deployment_target = '9.0'
@@ -56,11 +49,7 @@
 
     base.source_files = 'Sources/Base/**/*.{h,swift}'
     base.dependency 'Alamofire', '~> 4.0.1'
-<<<<<<< HEAD
     base.dependency 'Gloss', '~> 1.0.0'
-=======
-    base.dependency 'Gloss', '~> 1.0'
->>>>>>> 141c9155
     base.dependency 'Log', '~> 1.0'
 
   end
@@ -73,11 +62,7 @@
     bridgeservices.osx.deployment_target = '10.11'
 
     bridgeservices.dependency 'Alamofire', '~> 4.0.1'
-<<<<<<< HEAD
     bridgeservices.dependency 'Gloss', '~> 1.0.0'
-=======
-    bridgeservices.dependency 'Gloss', '~> 1.0'
->>>>>>> 141c9155
     bridgeservices.dependency 'CocoaAsyncSocket', '~> 7.4.3'
     bridgeservices.dependency 'Log', '~> 1.0'
 
